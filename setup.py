--- conflicted
+++ resolved
@@ -32,11 +32,8 @@
         ]
     },
     # NOTE: make sure this is the 'attrs' package, not 'attr'!
-<<<<<<< HEAD
-    install_requires=["msprime", "attrs", "appdirs", "humanize", "pyslim"],
-=======
-    install_requires=["msprime>=0.7.1", "attrs>=19.1.0", "appdirs", "humanize"],
->>>>>>> 25c2ae79
+    install_requires=["msprime>=0.7.1", "attrs>=19.1.0", "appdirs", "humanize",
+                      "pyslim"],
     url='https://github.com/popsim-consortium/stdpopsim',
     project_urls={
         'Bug Reports': 'https://github.com/popsim-consortium/stdpopsim/issues',
