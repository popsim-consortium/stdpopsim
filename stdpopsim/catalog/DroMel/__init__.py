--- conflicted
+++ resolved
@@ -4,9 +4,5 @@
 from . import species  # noqa: F401
 from . import genetic_maps  # noqa: F401
 from . import demographic_models  # noqa: F401
-<<<<<<< HEAD
 from . import dfes  # noqa: F401
-=======
-from . import dfes  # noqa: F401
-from . import annotations  # noqa: F401
->>>>>>> 927d7a9b
+from . import annotations  # noqa: F401