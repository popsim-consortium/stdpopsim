--- conflicted
+++ resolved
@@ -1,10 +1,6 @@
 """
 Catalog definitions for AnoCar (Ensembl ID='anolis_carolinensis')
 """
-<<<<<<< HEAD
 
 from . import species  # noqa: F401
-=======
-from . import species  # noqa: F401
-from . import demographic_models  # noqa: F401
->>>>>>> 9f959e23
+from . import demographic_models  # noqa: F401